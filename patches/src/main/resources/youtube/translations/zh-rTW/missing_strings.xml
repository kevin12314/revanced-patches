--- conflicted
+++ resolved
@@ -1,8 +1,3 @@
-<<<<<<< HEAD
-<?xml version='1.0' encoding='UTF-8'?>
-<resources>            
-    
-=======
 <?xml version='1.0' encoding='utf-8'?>
 <resources>
     <string name="revanced_change_shorts_background_repeat_state_title">Change Shorts background repeat state</string>
@@ -66,5 +61,4 @@
     <string name="revanced_spoof_streaming_data_side_effects_ios_compatibility">"• Videos may end 1 second early.
 • OPUS audio codec may not be supported."</string>
     <string name="revanced_spoof_streaming_data_type_entry_ios_music">iOS Music</string>
->>>>>>> 57921a1f
 </resources>