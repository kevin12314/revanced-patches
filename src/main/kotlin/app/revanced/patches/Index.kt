package app.revanced.patches

import app.revanced.patcher.patch.Patch
<<<<<<< HEAD
import app.revanced.patches.ads.VideoAds
import app.revanced.patches.layouts.CreateButtonRemover
import app.revanced.patches.layouts.MinimizedPlayback
=======
import app.revanced.patches.ad.VideoAds
import app.revanced.patches.interaction.EnableSeekbarTapping
import app.revanced.patches.layout.*
import kotlin.reflect.KClass
>>>>>>> 76d1c7b7

/**
 * Index contains all the patches and should be imported when using this library.
 */
@Suppress("Unused")
object Index {
    /**
     * Array of patches.
     * New patches should be added to the array.
     */
<<<<<<< HEAD
    val patches: Array<() -> Patch> = arrayOf(
        ::VideoAds,
        ::MinimizedPlayback,
        ::CreateButtonRemover
=======
    val patches: Array<KClass<out Patch>> = arrayOf(
        VideoAds::class,
        MinimizedPlayback::class,
        CreateButtonRemover::class,
        HideReels::class,
        HideSuggestions::class,
        OldQualityLayout::class,
        EnableSeekbarTapping::class
>>>>>>> 76d1c7b7
    )
}<|MERGE_RESOLUTION|>--- conflicted
+++ resolved
@@ -1,16 +1,10 @@
 package app.revanced.patches
 
 import app.revanced.patcher.patch.Patch
-<<<<<<< HEAD
-import app.revanced.patches.ads.VideoAds
-import app.revanced.patches.layouts.CreateButtonRemover
-import app.revanced.patches.layouts.MinimizedPlayback
-=======
 import app.revanced.patches.ad.VideoAds
 import app.revanced.patches.interaction.EnableSeekbarTapping
 import app.revanced.patches.layout.*
 import kotlin.reflect.KClass
->>>>>>> 76d1c7b7
 
 /**
  * Index contains all the patches and should be imported when using this library.
@@ -21,12 +15,6 @@
      * Array of patches.
      * New patches should be added to the array.
      */
-<<<<<<< HEAD
-    val patches: Array<() -> Patch> = arrayOf(
-        ::VideoAds,
-        ::MinimizedPlayback,
-        ::CreateButtonRemover
-=======
     val patches: Array<KClass<out Patch>> = arrayOf(
         VideoAds::class,
         MinimizedPlayback::class,
@@ -35,6 +23,5 @@
         HideSuggestions::class,
         OldQualityLayout::class,
         EnableSeekbarTapping::class
->>>>>>> 76d1c7b7
     )
 }