--- conflicted
+++ resolved
@@ -56,12 +56,8 @@
                 "19.09.37"
             ]
         )
-<<<<<<< HEAD
     ],
     use = true
-=======
-    ]
->>>>>>> 97205b57
 )
 @Suppress("unused")
 object DisableLandScapeModePatch : BytecodePatch(
